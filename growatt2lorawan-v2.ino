///////////////////////////////////////////////////////////////////////////////
// growatt2lorawan-v2.ino
//
// LoRaWAN Node for Growatt PV-Inverter Data Interface
//
// - implements power saving by using the ESP32 deep sleep mode
// - implements fast re-joining after sleep by storing network session data
// - LoRa_Serialization is used for encoding various data types into bytes
// - internal Real-Time Clock (RTC) set from LoRaWAN network time
//
//
// Based on:
// ---------
// RadioLib LoRaWAN example
// https://github.com/jgromes/RadioLib/tree/master/examples/LoRaWAN/LoRaWAN_End_Device_Reference
//
//
// Library dependencies (tested versions):
// ---------------------------------------
// RadioLib                             7.2.0
// LoRa_Serialization                   3.3.1
// ESP32Time                            2.0.6
//
//
// created: 07/2024
//
//
// MIT License
//
// Copyright (c) 2024 Matthias Prinke
//
// Permission is hereby granted, free of charge, to any person obtaining a copy
// of this software and associated documentation files (the "Software"), to deal
// in the Software without restriction, including without limitation the rights
// to use, copy, modify, merge, publish, distribute, sublicense, and/or sell
// copies of the Software, and to permit persons to whom the Software is
// furnished to do so, subject to the following conditions:
//
// The above copyright notice and this permission notice shall be included in all
// copies or substantial portions of the Software.
//
// THE SOFTWARE IS PROVIDED "AS IS", WITHOUT WARRANTY OF ANY KIND, EXPRESS OR
// IMPLIED, INCLUDING BUT NOT LIMITED TO THE WARRANTIES OF MERCHANTABILITY,
// FITNESS FOR A PARTICULAR PURPOSE AND NONINFRINGEMENT. IN NO EVENT SHALL THE
// AUTHORS OR COPYRIGHT HOLDERS BE LIABLE FOR ANY CLAIM, DAMAGES OR OTHER
// LIABILITY, WHETHER IN AN ACTION OF CONTRACT, TORT OR OTHERWISE, ARISING FROM,
// OUT OF OR IN CONNECTION WITH THE SOFTWARE OR THE USE OR OTHER DEALINGS IN THE
// SOFTWARE.
//
//
// History:
//
// 20240216 Created from matthias-bs/growatt2lorawan
// 20240814 Initial draft version
// 20240820 Fixed sleep time calculation
// 20240828 Renamed Preferences: BWS-LW to GRO2LW
// 20250307 Added custom sleep function for power saving between LoRaWAN transmissions
// 20250308 Updated to RadioLib v7.1.2
//          Added support for LoRaWAN v1.0.4
//          Synced with BresserWeatherSensorLW
// 20250316 Re-implemented uplink scheduling
// 20250318 Added battery voltage measurement
<<<<<<< HEAD
// 20250530 Added creation of radio module & LoRaWANNode objects
//          Added implementation for using Lilygo T3S3 SX1262/SX1276/LR1121
=======
// 20250522 Updated to RadioLib v7.2.0
>>>>>>> 68b91216
//
//
// Notes:
// - Set "Core Debug Level: Debug" for initial testing
// - The lines with "#pragma message()" in the compiler output are not errors, but useful hints!
// - The default LoRaWAN credentials are read at compile time from secrets.h (included in config.h),
//   they can be overriden by the JSON file secrets.json placed in LittleFS.
//   (Use https://github.com/earlephilhower/arduino-littlefs-upload for uploading.)
// - Pin mapping of radio transceiver module is done in config.h
// - Pin mapping of RS485 interface is done in growatt_cfg.h
// - For LoRaWAN Specification 1.1.0, a small set of data (the "nonces") have to be stored persistently -
//   this implementation uses Flash (via Preferences library)
// - Storing LoRaWAN network session information speeds up the connection (join) after a restart -
//   this implementation uses the ESP32's RTC RAM or a variable located in the RP2040's RAM, respectively.
//   In the latter case, an uninitialzed linker section is used for this purpose.
// - settimeofday()/gettimeofday() must be used to access the ESP32's RTC time
// - Arduino ESP32 package has built-in time zone handling, see
//   https://github.com/SensorsIot/NTP-time-for-ESP8266-and-ESP32/blob/master/NTP_Example/NTP_Example.ino
//
///////////////////////////////////////////////////////////////////////////////
/*! \file growatt2lorawan-v2.ino */

// include the library
#include <RadioLib.h>
#include <Preferences.h>
#include <ESP32Time.h>
#include <LoraMessage.h>
#include "config.h"
#include "growatt2lorawan_cfg.h"
#include "src/growatt_cfg.h"
#include "src/adc/adc.h"
#include "src/growatt2lorawan_cmd.h"
#include "src/AppLayer.h"
#include "src/LoadSecrets.h"
#include "src/UplinkScheduler.h"

/// Modbus interface select: 0 - USB / 1 - RS485
bool modbusRS485;

// Uplink message payload size
// The maximum allowed for all data rates is 51 bytes.
const uint8_t MAX_UPLINK_SIZE = 51;

/// Preferences (stored in flash memory)
Preferences preferences;

static Preferences store;

struct sPrefs
{
  uint16_t sleep_interval;      //!< preferences: sleep interval
  uint16_t sleep_interval_long; //!< preferences: sleep interval long
  uint8_t lw_stat_interval;     //!< preferences: LoRaWAN node status uplink interval
} prefs;


// Create radio object
LORA_CHIP radio = new Module(PIN_LORA_NSS, PIN_LORA_IRQ, PIN_LORA_RST, PIN_LORA_GPIO);

#if defined(ARDUINO_LILYGO_T3S3_SX1262) || defined(ARDUINO_LILYGO_T3S3_SX1276) || defined(ARDUINO_LILYGO_T3S3_LR1121)
SPIClass *spi = nullptr;
#endif

#if defined(ARDUINO_LILYGO_T3S3_LR1121)
static const uint32_t rfswitch_dio_pins[] = {
    RADIOLIB_LR11X0_DIO5, RADIOLIB_LR11X0_DIO6,
    RADIOLIB_NC, RADIOLIB_NC, RADIOLIB_NC
};

static const Module::RfSwitchMode_t rfswitch_table[] = {
    // mode                  DIO5  DIO6
    { LR11x0::MODE_STBY,   { LOW,  LOW  } },
    { LR11x0::MODE_RX,     { HIGH, LOW  } },
    { LR11x0::MODE_TX,     { LOW,  HIGH } },
    { LR11x0::MODE_TX_HP,  { LOW,  HIGH } },
    { LR11x0::MODE_TX_HF,  { LOW,  LOW  } },
    { LR11x0::MODE_GNSS,   { LOW,  LOW  } },
    { LR11x0::MODE_WIFI,   { LOW,  LOW  } },
    END_OF_MODE_TABLE,
};
#endif // ARDUINO_LILYGO_T3S3_LR1121

// Time zone info
const char *TZ_INFO = TZINFO_STR;

// Variables which must retain their values after deep sleep
#if defined(ESP32)
// Stored in RTC RAM
RTC_DATA_ATTR bool longSleep;              //!< last sleep interval; 0 - normal / 1 - long
RTC_DATA_ATTR time_t rtcLastClockSync = 0; //!< timestamp of last RTC synchonization to network time

// utilities & vars to support ESP32 deep-sleep. The RTC_DATA_ATTR attribute
// puts these in to the RTC memory which is preserved during deep-sleep
RTC_DATA_ATTR uint16_t bootCount = 1;
RTC_DATA_ATTR uint16_t bootCountSinceUnsuccessfulJoin = 0;
RTC_DATA_ATTR E_TIME_SOURCE rtcTimeSource;
RTC_DATA_ATTR bool appStatusUplinkPending = false;
RTC_DATA_ATTR bool lwStatusUplinkPending = false;
RTC_DATA_ATTR uint8_t LWsession[RADIOLIB_LORAWAN_SESSION_BUF_SIZE];

#else
// Saved to/restored from Watchdog SCRATCH registers
bool longSleep;          //!< last sleep interval; 0 - normal / 1 - long
time_t rtcLastClockSync; //!< timestamp of last RTC synchonization to network time

// utilities & vars to support deep-sleep
// Saved to/restored from Watchdog SCRATCH registers
uint16_t bootCount;
uint16_t bootCountSinceUnsuccessfulJoin;

/// RP2040 RAM is preserved during sleep; we just have to ensure that it is not initialized at startup (after reset)
uint8_t LWsession[RADIOLIB_LORAWAN_SESSION_BUF_SIZE] __attribute__((section(".uninitialized_data")));

/// RTC time source
E_TIME_SOURCE rtcTimeSource __attribute__((section(".uninitialized_data")));

/// AppLayer status uplink pending
bool appStatusUplinkPending __attribute__((section(".uninitialized_data")));

/// LoRaWAN Node status uplink pending
bool lwStatusUplinkPending __attribute__((section(".uninitialized_data")));
#endif

/// Real time clock
ESP32Time rtc;

/// Application layer
AppLayer appLayer(&rtc, &rtcLastClockSync);

/// Uplink scheduler
UplinkScheduler uplinkScheduler;

#if defined(ESP32)
/*!
 * \brief Print wakeup reason (ESP32 only)
 *
 * Abbreviated version from the Arduino-ESP32 package, see
 * https://espressif-docs.readthedocs-hosted.com/projects/arduino-esp32/en/latest/api/deepsleep.html
 * for the complete set of options.
 */
void print_wakeup_reason()
{
  esp_sleep_wakeup_cause_t wakeup_reason = esp_sleep_get_wakeup_cause();
  if (wakeup_reason == ESP_SLEEP_WAKEUP_TIMER)
  {
    log_i("Wake from sleep");
  }
  else
  {
    log_i("Wake not caused by deep sleep: %u", wakeup_reason);
  }
}
#endif


void uplinkDelay(uint32_t timeUntilUplink, uint32_t uplinkInterval)
{
  // wait before sending uplink
  uint32_t minimumDelay = uplinkInterval * 1000UL;
  // uint32_t interval = node.timeUntilUplink();     // calculate minimum duty cycle delay (per FUP & law!)
  uint32_t delayMs = max(timeUntilUplink, minimumDelay); // cannot send faster than duty cycle allows

  log_d("Sending uplink in %u s", delayMs / 1000);
#if defined(ESP32)
  esp_sleep_enable_timer_wakeup(delayMs * 1000);
  esp_light_sleep_start();
#else
  delay(delayMs);
#endif
}

/*!
 * \brief Compute sleep duration
 *
 * Minimum duration: SLEEP_INTERVAL_MIN
 * If battery voltage is available and <= BATTERY_WEAK:
 *   sleep_interval_long
 * else
 *   sleep_interval
 *
 * Additionally, the sleep interval is reduced from the
 * default value to achieve a wake-up time alinged to
 * an integer multiple of the interval after a full hour.
 *
 * \returns sleep duration in seconds
 */
uint32_t sleepDuration(uint16_t battery_weak)
{
  uint32_t sleep_interval = prefs.sleep_interval;
  longSleep = false;

  uint16_t voltage = getBatteryVoltage();
  // Long sleep interval if battery is weak
  if (voltage && voltage <= battery_weak)
  {
    sleep_interval = prefs.sleep_interval_long;
    longSleep = true;
  }

  // If the real time is available, align the wake-up time to the
  // to next non-fractional multiple of sleep_interval past the hour
  if (rtcLastClockSync)
  {
    struct tm timeinfo;
    time_t t_now = rtc.getLocalEpoch();
    localtime_r(&t_now, &timeinfo);

    uint32_t diff = (timeinfo.tm_min * 60) % sleep_interval + timeinfo.tm_sec;
    if (diff > sleep_interval)
    {
      diff -= sleep_interval;
    }
    sleep_interval = sleep_interval - diff;
  }

  sleep_interval = max(sleep_interval, static_cast<uint32_t>(SLEEP_INTERVAL_MIN));
  return sleep_interval;
}

#if defined(ESP32)
/*!
 * \brief Enter sleep mode (ESP32 variant)
 *
 *  ESP32 deep sleep mode
 *
 * \param seconds sleep duration in seconds
 */
void gotoSleep(uint32_t seconds)
{
  log_i("Sleeping for %lu s", seconds);
  esp_sleep_enable_timer_wakeup(seconds * 1000UL * 1000UL); // function uses uS
  Serial.flush();

  esp_deep_sleep_start();

  // if this appears in the serial debug, we didn't go to sleep!
  // so take defensive action so we don't continually uplink
  log_w("\n\n### Sleep failed, delay of 5 minutes & then restart ###");
  delay(5UL * 60UL * 1000UL);
  ESP.restart();
}

#else
/*!
 * \brief Enter sleep mode (RP2040 variant)
 *
 * \param seconds sleep duration in seconds
 */
void gotoSleep(uint32_t seconds)
{
  log_i("Sleeping for %lu s", seconds);
  time_t t_now = rtc.getLocalEpoch();
  datetime_t dt;
  epoch_to_datetime(&t_now, &dt);
  rtc_set_datetime(&dt);
  sleep_us(64);
  pico_sleep(seconds);

  // Save variables to be retained after reset
  watchdog_hw->scratch[3] = (bootCountSinceUnsuccessfulJoin << 16) | bootCount;
  watchdog_hw->scratch[2] = rtcLastClockSync;

  if (longSleep)
  {
    watchdog_hw->scratch[1] |= 2;
  }
  else
  {
    watchdog_hw->scratch[1] &= ~2;
  }
  // Save the current time, because RTC will be reset (SIC!)
  rtc_get_datetime(&dt);
  time_t now = datetime_to_epoch(&dt, NULL);
  watchdog_hw->scratch[0] = now;
  log_i("Now: %llu", now);

  rp2040.restart();
}
#endif

/// Print date and time (i.e. local time)
void printDateTime(void)
{
  struct tm timeinfo;
  char tbuf[25];

  time_t tnow = rtc.getLocalEpoch();
  localtime_r(&tnow, &timeinfo);
  strftime(tbuf, 25, "%Y-%m-%d %H:%M:%S", &timeinfo);
  log_i("%s", tbuf);
}

/*!
 * \brief Activate node by restoring session or otherwise joining the network
 *
 * \return RADIOLIB_LORAWAN_NEW_SESSION or RADIOLIB_LORAWAN_SESSION_RESTORED
 */
int16_t lwActivate(LoRaWANNode &node)
{
  // setup the OTAA session information
#if defined(LORAWAN_VERSION_1_1)
  int16_t state = node.beginOTAA(joinEUI, devEUI, nwkKey, appKey);
#elif defined(LORAWAN_VERSION_1_0_4)
  int16_t state = node.beginOTAA(joinEUI, devEUI, nullptr, appKey);
#else
#error "LoRaWAN version not defined"
#endif

  debug(state != RADIOLIB_ERR_NONE, "Initialise node failed", state, true);

  log_d("Recalling LoRaWAN nonces & session");
  // ##### setup the flash storage
  store.begin("radiolib");
  // ##### if we have previously saved nonces, restore them and try to restore session as well
  if (store.isKey("nonces"))
  {
    uint8_t buffer[RADIOLIB_LORAWAN_NONCES_BUF_SIZE];                   // create somewhere to store nonces
    store.getBytes("nonces", buffer, RADIOLIB_LORAWAN_NONCES_BUF_SIZE); // get them from the store
    state = node.setBufferNonces(buffer);                               // send them to LoRaWAN
    debug(state != RADIOLIB_ERR_NONE, "Restoring nonces buffer failed", state, false);

    // recall session from RTC deep-sleep preserved variable
    state = node.setBufferSession(LWsession); // send them to LoRaWAN stack

    // if we have booted more than once we should have a session to restore, so report any failure
    // otherwise no point saying there's been a failure when it was bound to fail with an empty LWsession var.
    debug((state != RADIOLIB_ERR_NONE) && (bootCount > 1), "Restoring session buffer failed", state, false);

    // if Nonces and Session restored successfully, activation is just a formality
    // moreover, Nonces didn't change so no need to re-save them
    if (state == RADIOLIB_ERR_NONE)
    {
      log_d("Succesfully restored session - now activating");
      state = node.activateOTAA();
      debug((state != RADIOLIB_LORAWAN_SESSION_RESTORED), "Failed to activate restored session", state, true);

      // ##### close the store before returning
      store.end();
      return (state);
    }
  }
  else
  { // store has no key "nonces"
    log_d("No Nonces saved - starting fresh.");
  }

  // if we got here, there was no session to restore, so start trying to join
  state = RADIOLIB_ERR_NETWORK_NOT_JOINED;
  while (state != RADIOLIB_LORAWAN_NEW_SESSION)
  {
    log_i("Join ('login') to the LoRaWAN Network");
    state = node.activateOTAA();

    // ##### save the join counters (nonces) to permanent store
    log_d("Saving nonces to flash");
    uint8_t buffer[RADIOLIB_LORAWAN_NONCES_BUF_SIZE];                   // create somewhere to store nonces
    uint8_t *persist = node.getBufferNonces();                          // get pointer to nonces
    memcpy(buffer, persist, RADIOLIB_LORAWAN_NONCES_BUF_SIZE);          // copy in to buffer
    store.putBytes("nonces", buffer, RADIOLIB_LORAWAN_NONCES_BUF_SIZE); // send them to the store

    // we'll save the session after an uplink

    if (state != RADIOLIB_LORAWAN_NEW_SESSION)
    {
      log_i("Join failed: %d", state);

      // how long to wait before join attempts. This is an interim solution pending
      // implementation of TS001 LoRaWAN Specification section #7 - this doc applies to v1.0.4 & v1.1
      // it sleeps for longer & longer durations to give time for any gateway issues to resolve
      // or whatever is interfering with the device <-> gateway airwaves.
      uint32_t sleepForSeconds = min((bootCountSinceUnsuccessfulJoin++ + 1UL) * 60UL, 3UL * 60UL);
      log_i("Boots since unsuccessful join: %u", bootCountSinceUnsuccessfulJoin);
      log_i("Retrying join in %u seconds", sleepForSeconds);

      gotoSleep(sleepForSeconds);

    } // if activateOTAA state
  } // while join

  log_i("Joined");

  // reset the failed join count
  bootCountSinceUnsuccessfulJoin = 0;

  delay(1000); // hold off off hitting the airwaves again too soon - an issue in the US

  // ##### close the store
  store.end();
  return (state);
}

// setup & execute all device functions ...
void setup()
{
  String timeZoneInfo(TZ_INFO);
  uint16_t battery_weak = BATTERY_WEAK;
  uint16_t battery_low = BATTERY_LOW;
  uint16_t battery_discharge_lim = BATTERY_DISCHARGE_LIM;
  uint16_t battery_charge_lim = BATTERY_CHARGE_LIM;

  pinMode(INTERFACE_SEL, INPUT_PULLUP);
  modbusRS485 = digitalRead(INTERFACE_SEL);

  // set baud rate
  if (modbusRS485)
  {
    Serial.setDebugOutput(false);
    DEBUG_PORT.begin(115200, SERIAL_8N1, DEBUG_RX, DEBUG_TX);
    DEBUG_PORT.setDebugOutput(true);
    log_d("Modbus interface: USB");
  }

  //  Set time zone
  setenv("TZ", TZ_INFO, 1);
  printDateTime();

#if defined(ARDUINO_ARCH_RP2040)
  // see pico-sdk/src/rp2_common/hardware_rtc/rtc.c
  rtc_init();

  // Restore variables and RTC after reset
  time_t time_saved = watchdog_hw->scratch[0];
  datetime_t dt;
  epoch_to_datetime(&time_saved, &dt);

  // Set HW clock (only used in sleep mode)
  rtc_set_datetime(&dt);

  // Set SW clock
  rtc.setTime(time_saved);

  longSleep = ((watchdog_hw->scratch[1] & 2) == 2);
  rtcLastClockSync = watchdog_hw->scratch[2];
  bootCount = watchdog_hw->scratch[3] & 0xFFFF;
  if (bootCount == 0)
  {
    bootCount = 1;
  }
  bootCountSinceUnsuccessfulJoin = watchdog_hw->scratch[3] >> 16;
#else
  print_wakeup_reason();
#endif
  log_i("Boot count: %u", bootCount);

  if (bootCount == 1)
  {
    rtcTimeSource = E_TIME_SOURCE::E_UNSYNCHED;
    appStatusUplinkPending = false;
    lwStatusUplinkPending = false;
  }
  bootCount++;

  // Set time zone
  setenv("TZ", timeZoneInfo.c_str(), 1);
  printDateTime();

  // Try to load LoRaWAN secrets from LittleFS file, if available
#ifdef LORAWAN_VERSION_1_1
  bool requireNwkKey = true;
#else
  bool requireNwkKey = false;
#endif
  loadSecrets(requireNwkKey, joinEUI, devEUI, nwkKey, appKey);

  log_d("JoinEUI: %016llX", joinEUI);
  log_d("DevEUI:  %016llX", devEUI);
  log_d("AppKey: %02X, %02X, %02X, %02X, %02X, %02X, %02X, %02X, %02X, %02X, %02X, %02X, %02X, %02X, %02X, %02X",
        appKey[0], appKey[1], appKey[2], appKey[3], appKey[4], appKey[5],
        appKey[6], appKey[7], appKey[8], appKey[9], appKey[10], appKey[11],
        appKey[12], appKey[13], appKey[14], appKey[15]);

  log_d("NwkKey: %02X, %02X, %02X, %02X, %02X, %02X, %02X, %02X, %02X, %02X, %02X, %02X, %02X, %02X, %02X, %02X",
        nwkKey[0], nwkKey[1], nwkKey[2], nwkKey[3],
        nwkKey[4], nwkKey[5], nwkKey[6], nwkKey[7],
        nwkKey[8], nwkKey[9], nwkKey[10], nwkKey[11],
        nwkKey[12], nwkKey[13], nwkKey[14], nwkKey[15]);

  preferences.begin("GRO2LW", false);
  prefs.sleep_interval = preferences.getUShort("sleep_int", SLEEP_INTERVAL);
  log_d("Preferences: sleep_interval:        %u s", prefs.sleep_interval);
  prefs.sleep_interval_long = preferences.getUShort("sleep_int_long", SLEEP_INTERVAL_LONG);
  log_d("Preferences: sleep_interval_long:   %u s", prefs.sleep_interval_long);
  prefs.lw_stat_interval = preferences.getUChar("lw_stat_int", LW_STATUS_INTERVAL);
  log_d("Preferences: lw_stat_interval:      %u cycles", prefs.lw_stat_interval);
  preferences.end();

  uint16_t voltage = getBatteryVoltage();
  if (voltage && voltage <= battery_low)
  {
    log_i("Battery low!");
    gotoSleep(sleepDuration(battery_weak));
  }

  // Initialize Application Layer - starts sensor reception
  appLayer.begin();

  // build payload byte array (+ reserve to prevent overflow with configuration at run-time)
  uint8_t uplinkPayload[MAX_UPLINK_SIZE + 8];

  LoraEncoder encoder(uplinkPayload);

  // Get payload before starting LoRaWAN - not used here
  uint8_t fPort = 1;
  appLayer.getPayloadStage1(fPort, encoder);

  int16_t state = 0; // return value for calls to RadioLib

  #if defined(ARDUINO_LILYGO_T3S3_SX1262) || defined(ARDUINO_LILYGO_T3S3_SX1276) || defined(ARDUINO_LILYGO_T3S3_LR1121)
  // Use local radio object with custom SPI configuration
  spi = new SPIClass(SPI);
  spi->begin(LORA_SCK, LORA_MISO, LORA_MOSI, LORA_CS);
  radio = new Module(PIN_LORA_NSS, PIN_LORA_IRQ, PIN_LORA_RST, PIN_LORA_GPIO, *spi);
  #elif defined(ARDUINO_CUBECELL_BOARD)
  SX1262 radio = new Module(RADIOLIB_BUILTIN_MODULE);
  #endif

  // setup the radio based on the pinmap (connections) in config.h
  radio.reset();
  LoRaWANNode node(&radio, &Region, subBand);

  log_v("Initalise the radio");
  state = radio.begin();
  debug(state != RADIOLIB_ERR_NONE, "Initalise radio failed", state, true);

#if defined(ESP32)
  // Optionally provide a custom sleep function - see config.h
  node.setSleepFunction(customDelay);
#endif

  // activate node by restoring session or otherwise joining the network
  state = lwActivate(node);
  // state is one of RADIOLIB_LORAWAN_NEW_SESSION or RADIOLIB_LORAWAN_SESSION_RESTORED

  // Set battery fill level -
  // the LoRaWAN network server may periodically request this information
  // 0 = external power source
  // 1 = lowest (empty battery)
  // 254 = highest (full battery)
  // 255 = unable to measure
  uint8_t battLevel;
  if (voltage == 0)
  {
    battLevel = 255;
  }
  else if (voltage > battery_charge_lim)
  {
    battLevel = 0;
  }
  else
  {
    battLevel = static_cast<uint8_t>(
        static_cast<float>(voltage - battery_discharge_lim) / static_cast<float>(battery_charge_lim - battery_discharge_lim) * 255);
    battLevel = (battLevel == 0) ? 1 : battLevel;
    battLevel = (battLevel == 255) ? 254 : battLevel;
  }
  log_d("Battery level: %u", battLevel);
  node.setDeviceStatus(battLevel);

  // Check if clock was never synchronized or sync interval has expired
  if ((rtcLastClockSync == 0) || ((rtc.getLocalEpoch() - rtcLastClockSync) > (CLOCK_SYNC_INTERVAL * 60)))
  {
    log_i("RTC sync required");
    node.sendMacCommandReq(RADIOLIB_LORAWAN_MAC_DEVICE_TIME);
  }

  uint8_t downlinkPayload[MAX_DOWNLINK_SIZE]; // Make sure this fits your plans!
  size_t downlinkSize;                        // To hold the actual payload size rec'd

  enum class E_FSM_STAGE : uint8_t
  {
    E_SENSORDATA = 0x00,
    E_RESPONSE = 0x01,
    E_LWSTATUS = 0x02,
    E_APPSTATUS = 0x03,
    E_DONE = 0x04
  };

  E_FSM_STAGE fsmStage = E_FSM_STAGE::E_SENSORDATA;

  /// Uplink request - command received via downlink
  uint8_t uplinkReq = 0;

  uplinkScheduler.begin(bootCount);

  do
  {
    // Retrieve the last uplink frame counter
    uint32_t fCntUp = node.getFCntUp();
    log_d("FcntUp: %u", node.getFCntUp());

    bool isConfirmed = false;

    // Send a confirmed uplink every 64th frame
    // and also request the LinkCheck command
    if (fCntUp && (fCntUp % 64 == 0))
    {
      log_i("[LoRaWAN] Requesting LinkCheck");
      node.sendMacCommandReq(RADIOLIB_LORAWAN_MAC_LINK_CHECK);
      isConfirmed = true;
    }

    // Set appStatusUplink flag if required
    uint8_t appStatusUplinkInterval = appLayer.getAppStatusUplinkInterval();
    if (appStatusUplinkInterval && (fCntUp % appStatusUplinkInterval == 0))
    {
      appStatusUplinkPending = true;
      log_i("App status uplink pending");
    }

    // Set lwStatusUplink flag if required
    if (prefs.lw_stat_interval && (fCntUp % prefs.lw_stat_interval == 0))
    {
      lwStatusUplinkPending = true;
      log_i("LoRaWAN node status uplink pending");
    }

    /// Uplink size in bytes
    uint8_t uplinkSize;

    if (fsmStage == E_FSM_STAGE::E_SENSORDATA)
    {
      log_d("Sending data uplink.");
      fPort = uplinkScheduler.getNextPort();
      LoraEncoder encoder(uplinkPayload);

#if defined(EMULATE_SENSORS)
      appLayer.genPayload(fPort, encoder);
#else
      // get payload immediately before uplink
      appLayer.getPayloadStage2(fPort, encoder);
#endif

      uplinkSize = encoder.getLength();
      uint8_t maxPayloadLen = node.getMaxPayloadLen();
      log_d("Max payload length: %u", maxPayloadLen);
      if (uplinkSize > maxPayloadLen)
      {
        log_w("Payload size exceeds maximum of %u bytes - truncating", maxPayloadLen);
        uplinkSize = maxPayloadLen;
      }
    }
    else if (fsmStage == E_FSM_STAGE::E_RESPONSE)
    {
      log_d("Sending response uplink.");
      fPort = uplinkReq;
      encodeCfgUplink(fPort, uplinkPayload, uplinkSize);
      uplinkDelay(node.timeUntilUplink(), 0);
    }
    else if (fsmStage == E_FSM_STAGE::E_LWSTATUS)
    {
      log_d("Sending LoRaWAN status uplink.");
      fPort = CMD_GET_LW_STATUS;
      encodeCfgUplink(fPort, uplinkPayload, uplinkSize);
      uplinkDelay(node.timeUntilUplink(), 0);
      lwStatusUplinkPending = false;
    }
    // else if (fsmStage == E_FSM_STAGE::E_APPSTATUS)
    // {
    //   log_d("Sending application status uplink.");
    //   fPort = CMD_GET_SENSORS_STAT;
    //   encodeCfgUplink(fPort, uplinkPayload, uplinkSize);
    //   uplinkDelay(node.timeUntilUplink(), uplinkIntervalSeconds);
    //   appStatusUplinkPending = false;
    // }

    LoRaWANEvent_t downlinkDetails;

    log_i("Sending uplink; port %u, size %u", fPort, uplinkSize);

    state = node.sendReceive(
        uplinkPayload,
        uplinkSize,
        fPort,
        downlinkPayload,
        &downlinkSize,
        isConfirmed,
        nullptr,
        &downlinkDetails);
    debug(state < RADIOLIB_ERR_NONE, "Error in sendReceive", state, false);

    uplinkReq = 0;

    // Check if downlink was received
    // (state 0 = no downlink, state 1/2 = downlink in window Rx1/Rx2)
    if (state > 0)
    {
      // Did we get a downlink with data for us
      if (downlinkSize > 0)
      {
        log_i("Downlink port %u, data: ", downlinkDetails.fPort);
        arrayDump(downlinkPayload, downlinkSize);

        if (downlinkDetails.fPort > 0)
        {
          uplinkReq = decodeDownlink(downlinkDetails.fPort, downlinkPayload, downlinkSize);
        }
      }
      else
      {
        log_d("<MAC commands only>");
      }

      // print RSSI (Received Signal Strength Indicator)
      log_d("[LoRaWAN] RSSI:\t\t%f dBm", radio.getRSSI());

      // print SNR (Signal-to-Noise Ratio)
      log_d("[LoRaWAN] SNR:\t\t%f dB", radio.getSNR());

      // print frequency error
      log_d("[LoRaWAN] Frequency error:\t%f Hz", radio.getFrequencyError());

      // print extra information about the event
      log_d("[LoRaWAN] Event information:");
      log_d("[LoRaWAN] Confirmed:\t%d", downlinkDetails.confirmed);
      log_d("[LoRaWAN] Confirming:\t%d", downlinkDetails.confirming);
      log_d("[LoRaWAN] Datarate:\t%d", downlinkDetails.datarate);
      log_d("[LoRaWAN] Frequency:\t%7.3f MHz", downlinkDetails.freq);
      log_d("[LoRaWAN] Output power:\t%d dBm", downlinkDetails.power);
      log_d("[LoRaWAN] Frame count:\t%u", downlinkDetails.fCnt);
      log_d("[LoRaWAN] fPort:\t\t%u", downlinkDetails.fPort);
      log_d("[LoRaWAN] Time-on-air: \t%u ms", node.getLastToA());
      log_d("[LoRaWAN] Rx window: %d", state);
    }

    uint32_t networkTime = 0;
    uint8_t fracSecond = 0;
    if (node.getMacDeviceTimeAns(&networkTime, &fracSecond, true) == RADIOLIB_ERR_NONE)
    {
      log_i("[LoRaWAN] DeviceTime Unix:\t %ld", networkTime);
      log_i("[LoRaWAN] DeviceTime second:\t1/%u", fracSecond);

      // Update the system time with the time read from the network
      rtc.setTime(networkTime);

      // Save clock sync timestamp and clear flag
      rtcLastClockSync = rtc.getLocalEpoch();
      rtcTimeSource = E_TIME_SOURCE::E_LORA;
      log_d("RTC sync completed");
      printDateTime();
    }

    uint8_t margin = 0;
    uint8_t gwCnt = 0;
    if (node.getMacLinkCheckAns(&margin, &gwCnt) == RADIOLIB_ERR_NONE)
    {
      log_d("[LoRaWAN] LinkCheck margin:\t%d", margin);
      log_d("[LoRaWAN] LinkCheck count:\t%u", gwCnt);
    }

    if (uplinkReq)
    {
      // fsmStage == E_FSM_STAGE::E_SENSORDATA
      fsmStage = E_FSM_STAGE::E_RESPONSE;
    }
    else if (uplinkScheduler.hasUplinks())
    {
      // fsmStage == E_FSM_STAGE::E_SENSORDATA ||
      // fsmStage == E_FSM_STAGE::E_RESPONSE
      fsmStage = E_FSM_STAGE::E_SENSORDATA;
      uplinkDelay(node.timeUntilUplink(), 0);
    }
    else if (lwStatusUplinkPending)
    {
      fsmStage = E_FSM_STAGE::E_LWSTATUS;
    }
    // else if (appStatusUplinkPending)
    // {
    //   fsmStage = E_FSM_STAGE::E_APPSTATUS;
    // }
    else
    {
      fsmStage = E_FSM_STAGE::E_DONE;
    }
  } while (fsmStage != E_FSM_STAGE::E_DONE);

  // now save session to RTC memory
  uint8_t *persist = node.getBufferSession();
  memcpy(LWsession, persist, RADIOLIB_LORAWAN_SESSION_BUF_SIZE);

  // wait until next uplink - observing legal & TTN Fair Use Policy constraints
  gotoSleep(sleepDuration(battery_weak));
}

// The ESP32 wakes from deep-sleep and starts from the very beginning.
// It then goes back to sleep, so loop() is never called and which is
// why it is empty.

void loop() {}<|MERGE_RESOLUTION|>--- conflicted
+++ resolved
@@ -60,12 +60,9 @@
 //          Synced with BresserWeatherSensorLW
 // 20250316 Re-implemented uplink scheduling
 // 20250318 Added battery voltage measurement
-<<<<<<< HEAD
 // 20250530 Added creation of radio module & LoRaWANNode objects
 //          Added implementation for using Lilygo T3S3 SX1262/SX1276/LR1121
-=======
-// 20250522 Updated to RadioLib v7.2.0
->>>>>>> 68b91216
+// 20250622 Updated to RadioLib v7.2.0
 //
 //
 // Notes:
